/*
 * Druid - a distributed column store.
 * Copyright (C) 2012, 2013  Metamarkets Group Inc.
 *
 * This program is free software; you can redistribute it and/or
 * modify it under the terms of the GNU General Public License
 * as published by the Free Software Foundation; either version 2
 * of the License, or (at your option) any later version.
 *
 * This program is distributed in the hope that it will be useful,
 * but WITHOUT ANY WARRANTY; without even the implied warranty of
 * MERCHANTABILITY or FITNESS FOR A PARTICULAR PURPOSE.  See the
 * GNU General Public License for more details.
 *
 * You should have received a copy of the GNU General Public License
 * along with this program; if not, write to the Free Software
 * Foundation, Inc., 51 Franklin Street, Fifth Floor, Boston, MA  02110-1301, USA.
 */

package io.druid.guice;

import com.google.common.collect.ImmutableMap;
import com.google.inject.Binder;
import com.google.inject.Module;
import com.google.inject.multibindings.MapBinder;
import io.druid.query.Query;
import io.druid.query.QueryConfig;
import io.druid.query.QueryToolChest;
import io.druid.query.groupby.GroupByQuery;
import io.druid.query.groupby.GroupByQueryConfig;
import io.druid.query.groupby.GroupByQueryQueryToolChest;
import io.druid.query.metadata.SegmentMetadataQueryQueryToolChest;
import io.druid.query.metadata.metadata.SegmentMetadataQuery;
import io.druid.query.search.SearchQueryQueryToolChest;
import io.druid.query.search.search.SearchQuery;
import io.druid.query.search.search.SearchQueryConfig;
import io.druid.query.select.SelectQuery;
import io.druid.query.select.SelectQueryQueryToolChest;
import io.druid.query.timeboundary.TimeBoundaryQuery;
import io.druid.query.timeboundary.TimeBoundaryQueryQueryToolChest;
import io.druid.query.timeseries.TimeseriesQuery;
import io.druid.query.timeseries.TimeseriesQueryQueryToolChest;
import io.druid.query.topn.TopNQuery;
import io.druid.query.topn.TopNQueryConfig;
import io.druid.query.topn.TopNQueryQueryToolChest;

import java.util.Map;

/**
 */
public class QueryToolChestModule implements Module
{
  public final Map<Class<? extends Query>, Class<? extends QueryToolChest>> mappings =
      ImmutableMap.<Class<? extends Query>, Class<? extends QueryToolChest>>builder()
                  .put(TimeseriesQuery.class, TimeseriesQueryQueryToolChest.class)
                  .put(SearchQuery.class, SearchQueryQueryToolChest.class)
                  .put(TimeBoundaryQuery.class, TimeBoundaryQueryQueryToolChest.class)
                  .put(SegmentMetadataQuery.class, SegmentMetadataQueryQueryToolChest.class)
                  .put(GroupByQuery.class, GroupByQueryQueryToolChest.class)
<<<<<<< HEAD
                  .put(SelectQuery.class, SelectQueryQueryToolChest.class)
=======
                  .put(TopNQuery.class, TopNQueryQueryToolChest.class)
>>>>>>> 90f3056f
                  .build();

  @Override
  public void configure(Binder binder)
  {
    MapBinder<Class<? extends Query>, QueryToolChest> toolChests = DruidBinders.queryToolChestBinder(binder);

    for (Map.Entry<Class<? extends Query>, Class<? extends QueryToolChest>> entry : mappings.entrySet()) {
      toolChests.addBinding(entry.getKey()).to(entry.getValue());
      binder.bind(entry.getValue()).in(LazySingleton.class);
    }

    JsonConfigProvider.bind(binder, "druid.query", QueryConfig.class);
    JsonConfigProvider.bind(binder, "druid.query.groupBy", GroupByQueryConfig.class);
    JsonConfigProvider.bind(binder, "druid.query.search", SearchQueryConfig.class);
    JsonConfigProvider.bind(binder, "druid.query.topN", TopNQueryConfig.class);
  }
}<|MERGE_RESOLUTION|>--- conflicted
+++ resolved
@@ -57,11 +57,8 @@
                   .put(TimeBoundaryQuery.class, TimeBoundaryQueryQueryToolChest.class)
                   .put(SegmentMetadataQuery.class, SegmentMetadataQueryQueryToolChest.class)
                   .put(GroupByQuery.class, GroupByQueryQueryToolChest.class)
-<<<<<<< HEAD
                   .put(SelectQuery.class, SelectQueryQueryToolChest.class)
-=======
                   .put(TopNQuery.class, TopNQueryQueryToolChest.class)
->>>>>>> 90f3056f
                   .build();
 
   @Override
